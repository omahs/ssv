--- conflicted
+++ resolved
@@ -16,12 +16,7 @@
 	if err != nil {
 		return nil, err
 	}
-<<<<<<< HEAD
-	metricsAttestationDataRequest.WithLabelValues().
-		Observe(time.Since(startTime).Seconds())
-=======
 	metricsAttestationDataRequest.WithLabelValues().Observe(time.Since(startTime).Seconds())
->>>>>>> 670a3ebf
 
 	return attestationData, nil
 }
