package validator

import (
	"context"
	"go.uber.org/zap"
	"time"

	ibftctrl "github.com/bloxapp/ssv/ibft/controller"
	"github.com/bloxapp/ssv/ibft/proto"
	"github.com/bloxapp/ssv/network"
	"github.com/bloxapp/ssv/network/msgqueue"
	forksprotocol "github.com/bloxapp/ssv/protocol/forks"
	beaconprotocol "github.com/bloxapp/ssv/protocol/v1/blockchain/beacon"
	keymanagerprotocol "github.com/bloxapp/ssv/protocol/v1/keymanager"
	"github.com/bloxapp/ssv/protocol/v1/message"
	p2pprotocol "github.com/bloxapp/ssv/protocol/v1/p2p"
	"github.com/bloxapp/ssv/protocol/v1/qbft/controller"
	"github.com/bloxapp/ssv/protocol/v1/utils/worker"
	"github.com/bloxapp/ssv/storage/basedb"
	"github.com/bloxapp/ssv/storage/collections"
	"github.com/bloxapp/ssv/utils/format"
)

type Validator interface {
	Start()
	ExecuteDuty(slot uint64, duty *beaconprotocol.Duty)
	ProcessMsg(msg *message.SSVMessage) //TODO need to be as separate interface?
	GetShare() *keymanagerprotocol.Share
}

type Options struct {
	Context  context.Context
	Logger   *zap.Logger
	Network  p2pprotocol.Network
	Beacon   beaconprotocol.Beacon
	Share    *keymanagerprotocol.Share
	ReadMode bool
}

type validator struct {
	ctx     context.Context
	logger  *zap.Logger
	network p2pprotocol.Network
	beacon  beaconprotocol.Beacon
	Share   *keymanagerprotocol.Share
	worker  *worker.Worker

<<<<<<< HEAD
	ibfts map[beaconprotocol.RoleType]controller.IController
=======
	// dutyRunners map[beaconprotocol.RoleType]*DutyRunner
	worker *worker.Worker
>>>>>>> 165191e1

	readMode bool
}

func NewValidator(opt *Options) Validator {
	logger := opt.Logger.With(zap.String("pubKey", opt.Share.PublicKey.SerializeToHexStr())).
		With(zap.Uint64("node_id", opt.Share.NodeID))

<<<<<<< HEAD
=======
	// updating goclient map // TODO move to controller
	//if opt.Share.HasMetadata() && opt.Share.Metadata.Index > 0 {
	//	blsPubkey := spec.BLSPubKey{}
	//	copy(blsPubkey[:], opt.Share.PublicKey.Serialize())
	//	opt.Beacon.ExtendIndexMap(opt.Share.Metadata.Index, blsPubkey)
	//}

	// dutyRunners := setupRunners()
>>>>>>> 165191e1
	workerCfg := &worker.WorkerConfig{
		Ctx:          opt.Context,
		WorkersCount: 1,   // TODO flag
		Buffer:       100, // TODO flag
	}
	queueWorker := worker.NewWorker(workerCfg)

	ibfts := setupIbfts(opt, logger)

	logger.Debug("new validator instance was created", zap.Strings("operators ids", opt.Share.HashOperators()))
	return &validator{
<<<<<<< HEAD
		ctx:      opt.Context,
		logger:   logger,
		network:  opt.Network,
		beacon:   opt.Beacon,
		Share:    opt.Share,
		ibfts:    ibfts,
		worker:   queueWorker,
=======
		ctx:     opt.Context,
		logger:  logger,
		network: opt.Network,
		beacon:  opt.Beacon,
		Share:   opt.Share,
		// dutyRunners: dutyRunners,
		worker:   worker,
>>>>>>> 165191e1
		readMode: opt.ReadMode,
	}
}

func (v *validator) Start() {
	// start queue workers
	v.worker.AddHandler(messageHandler)
}

// ProcessMsg processes a new msg, returns true if Decided, non nil byte slice if Decided (Decided value) and error
// Decided returns just once per instance as true, following messages (for example additional commit msgs) will not return Decided true
func (v *validator) ProcessMsg(msg *message.SSVMessage) /*(bool, []byte, error)*/ {
	// check duty type and handle accordingly
	if v.readMode {
		// synchronic process
		return
	}
	v.worker.TryEnqueue(msg)
	// put msg to queue in order t release func
}

func (v *validator) ExecuteDuty(slot uint64, duty *beaconprotocol.Duty) {
	// TODO implement me
	panic("implement me")
}

func (v *validator) GetShare() *keymanagerprotocol.Share {
	// TODO need lock?
	return v.Share
}

// messageHandler process message from queue,
func messageHandler(msg *message.SSVMessage) {
	// validation
	// check if post consensus
	// of so, process
	// if not, pass to dutyRunner -> QBFT IController
}

// setupRunners return duty runners map with all the supported duty types
func setupIbfts(opt *Options, logger *zap.Logger) map[beaconprotocol.RoleType]controller.IController {
	ibfts := make(map[beaconprotocol.RoleType]controller.IController)
	ibfts[beaconprotocol.RoleTypeAttester] = setupIbftController(beaconprotocol.RoleTypeAttester, logger, opt.DB, opt.Network, msgQueue, opt.Share, opt.ForkVersion, opt.Signer, opt.SyncRateLimit)
	return ibfts
}

func setupIbftController(role beaconprotocol.RoleType, logger *zap.Logger, db basedb.IDb, network network.P2PNetwork, msgQueue *msgqueue.MessageQueue, share *keymanagerprotocol.Share, forkVersion forksprotocol.ForkVersion, signer beaconprotocol.Signer, syncRateLimit time.Duration) controller.IController {
	ibftStorage := collections.NewIbft(db, logger, role.String())
	identifier := []byte(format.IdentifierFormat(share.PublicKey.Serialize(), role.String()))

	return ibftctrl.New(
		role,
		identifier,
		logger,
		&ibftStorage,
		network,
		msgQueue,
		proto.DefaultConsensusParams(),
		share,
		forkVersion,
		signer,
		syncRateLimit)
}<|MERGE_RESOLUTION|>--- conflicted
+++ resolved
@@ -45,12 +45,7 @@
 	Share   *keymanagerprotocol.Share
 	worker  *worker.Worker
 
-<<<<<<< HEAD
 	ibfts map[beaconprotocol.RoleType]controller.IController
-=======
-	// dutyRunners map[beaconprotocol.RoleType]*DutyRunner
-	worker *worker.Worker
->>>>>>> 165191e1
 
 	readMode bool
 }
@@ -59,17 +54,6 @@
 	logger := opt.Logger.With(zap.String("pubKey", opt.Share.PublicKey.SerializeToHexStr())).
 		With(zap.Uint64("node_id", opt.Share.NodeID))
 
-<<<<<<< HEAD
-=======
-	// updating goclient map // TODO move to controller
-	//if opt.Share.HasMetadata() && opt.Share.Metadata.Index > 0 {
-	//	blsPubkey := spec.BLSPubKey{}
-	//	copy(blsPubkey[:], opt.Share.PublicKey.Serialize())
-	//	opt.Beacon.ExtendIndexMap(opt.Share.Metadata.Index, blsPubkey)
-	//}
-
-	// dutyRunners := setupRunners()
->>>>>>> 165191e1
 	workerCfg := &worker.WorkerConfig{
 		Ctx:          opt.Context,
 		WorkersCount: 1,   // TODO flag
@@ -81,7 +65,6 @@
 
 	logger.Debug("new validator instance was created", zap.Strings("operators ids", opt.Share.HashOperators()))
 	return &validator{
-<<<<<<< HEAD
 		ctx:      opt.Context,
 		logger:   logger,
 		network:  opt.Network,
@@ -89,15 +72,6 @@
 		Share:    opt.Share,
 		ibfts:    ibfts,
 		worker:   queueWorker,
-=======
-		ctx:     opt.Context,
-		logger:  logger,
-		network: opt.Network,
-		beacon:  opt.Beacon,
-		Share:   opt.Share,
-		// dutyRunners: dutyRunners,
-		worker:   worker,
->>>>>>> 165191e1
 		readMode: opt.ReadMode,
 	}
 }
