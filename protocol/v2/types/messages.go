--- conflicted
+++ resolved
@@ -3,12 +3,8 @@
 import (
 	"encoding/json"
 
-<<<<<<< HEAD
-	"github.com/bloxapp/ssv-spec/types"
-=======
 	"github.com/ssvlabs/ssv-spec/qbft"
 	"github.com/ssvlabs/ssv-spec/types"
->>>>>>> 1a2f38a2
 )
 
 type EventType int
@@ -37,8 +33,8 @@
 }
 
 type TimeoutData struct {
-	Height uint64
-	Round  uint64
+	Height qbft.Height
+	Round  qbft.Round
 }
 
 type ExecuteDutyData struct {
