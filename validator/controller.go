package validator

import (
	"context"
	"github.com/bloxapp/eth2-key-manager/core"
	"github.com/bloxapp/ssv/beacon"
	"github.com/bloxapp/ssv/eth1"
	"github.com/bloxapp/ssv/ibft/proto"
	"github.com/bloxapp/ssv/network"
	"github.com/bloxapp/ssv/pubsub"
	"github.com/bloxapp/ssv/shared/params"
	"github.com/bloxapp/ssv/slotqueue"
	"github.com/bloxapp/ssv/storage/basedb"
	validatorstorage "github.com/bloxapp/ssv/validator/storage"
	"github.com/herumi/bls-eth-go-binary/bls"
	"go.uber.org/zap"
	"strings"
	"time"
)

// ControllerOptions for controller struct creation
type ControllerOptions struct {
	Context                    context.Context
	DB                         basedb.IDb
	Logger                     *zap.Logger
	SignatureCollectionTimeout time.Duration `yaml:"SignatureCollectionTimeout" env:"SIGNATURE_COLLECTION_TIMEOUT" env-default:"5s" env-description:"Timeout for signature collection after consensus"`
	ETHNetwork                 *core.Network
	Network                    network.Network
	SlotQueue                  slotqueue.Queue
	Beacon                     beacon.Beacon
	Shares                     []validatorstorage.ShareOptions `yaml:"Shares"`
}

// IController interface
type IController interface {
	ListenToEth1Events(cn pubsub.SubjectChannel)
	StartValidators() map[string]*Validator
	GetValidatorsPubKeys() [][]byte
	GetValidator(pubKey string) (*Validator, bool)
	Subject() pubsub.Subscriber
}

// Controller struct that manages all validator shares
type controller struct {
	context                    context.Context
	collection                 validatorstorage.ICollection
	logger                     *zap.Logger
	signatureCollectionTimeout time.Duration
	slotQueue                  slotqueue.Queue
	beacon                     beacon.Beacon
	// TODO remove after IBFT refactor
	network    network.Network
	db         basedb.IDb
	ethNetwork *core.Network

	validatorsMap       map[string]*Validator
	newValidatorSubject pubsub.Subject
}

// NewController creates new validator controller
func NewController(options ControllerOptions) IController {
	collection := validatorstorage.NewCollection(validatorstorage.CollectionOptions{
		DB:     options.DB,
		Logger: options.Logger,
	})

	err := collection.LoadMultipleFromConfig(options.Shares)
	if err != nil {
		options.Logger.Error("failed to load all validators from config", zap.Error(err))
	}

	ctrl := controller{
		collection:                 collection,
		context:                    options.Context,
		logger:                     options.Logger,
		signatureCollectionTimeout: options.SignatureCollectionTimeout,
		slotQueue:                  options.SlotQueue,
		beacon:                     options.Beacon,
		db:                         options.DB,
		network:                    options.Network,
		ethNetwork:                 options.ETHNetwork,
<<<<<<< HEAD
		newValidatorChan:           make(chan *Validator),
=======
		newValidatorSubject:        pubsub.NewSubject(),
>>>>>>> 1d02d6ef
		validatorsMap:              make(map[string]*Validator),
	}

	return &ctrl
}

// ListenToEth1Events is listening to events coming from eth1 client
func (c *controller) ListenToEth1Events(cn pubsub.SubjectChannel) {
	for e := range cn {
		if event, ok := e.(eth1.Event); ok {
			if validatorAddedEvent, ok := event.Data.(eth1.ValidatorAddedEvent); ok {
				c.handleValidatorAddedEvent(validatorAddedEvent)
			}
		}
	}
}

// setupValidators for each validatorShare with proper ibft wrappers
func (c *controller) setupValidators() map[string]*Validator {
	validatorsShare, err := c.collection.GetAllValidatorsShare()
	if err != nil {
		c.logger.Fatal("Failed to get validatorStorage share", zap.Error(err))
	}

	res := make(map[string]*Validator)
	for _, validatorShare := range validatorsShare {
		res[validatorShare.PublicKey.SerializeToHexStr()] = New(Options{
			Context:                    c.context,
			SignatureCollectionTimeout: c.signatureCollectionTimeout,
			SlotQueue:                  c.slotQueue,
			Logger:                     c.logger,
			Share:                      validatorShare,
			Network:                    c.network,
			ETHNetwork:                 c.ethNetwork,
			Beacon:                     c.beacon,
		}, c.db)
	}
	c.validatorsMap = res
	c.logger.Info("setup validators done successfully", zap.Int("count", len(res)))
	return res
}

// StartValidators functions (queue streaming, msgQueue listen, etc)
func (c *controller) StartValidators() map[string]*Validator {
	validators := c.setupValidators()
	for _, v := range validators {
		if err := v.Start(); err != nil {
			c.logger.Error("failed to start validator", zap.Error(err))
			continue
		}
	}
	return validators
}

// GetValidatorsPubKeys returns a list of all the validators public keys
func (c *controller) GetValidatorsPubKeys() [][]byte {
	var pubKeys [][]byte
	for _, val := range c.validatorsMap {
		pubKeys = append(pubKeys, val.Share.PublicKey.Serialize())
	}
	return pubKeys
}

// GetValidator returns a validator
func (c *controller) GetValidator(pubKey string) (*Validator, bool) {
	v, ok := c.validatorsMap[pubKey]
	return v, ok
}

// AddValidator adds a new validator
func (c *controller) AddValidator(pubKey string, v *Validator) bool {
	if _, ok := c.validatorsMap[pubKey]; !ok {
		c.validatorsMap[pubKey] = v
		return true
	}
	c.logger.Info("validator already exist")
	return false
}

// Subject returns the subject
func (c *controller) Subject() pubsub.Subscriber {
	return c.newValidatorSubject
}

func (c *controller) handleValidatorAddedEvent(validatorAddedEvent eth1.ValidatorAddedEvent) {
	validatorShare := c.createValidatorShare(validatorAddedEvent)
	if len(validatorShare.Committee) > 0 {
		if err := c.collection.SaveValidatorShare(validatorShare); err != nil {
			c.logger.Error("failed to save validator share", zap.Error(err))
			return
		}
		c.handleNewValidatorShare(validatorShare)
	}
}

func (c *controller) handleNewValidatorShare(validatorShare *validatorstorage.Share) {
	// setup validator
	validatorOpts := Options{
		Context:                    c.context,
		Logger:                     c.logger,
		Share:                      validatorShare,
		Network:                    c.network,
		Beacon:                     c.beacon,
		ETHNetwork:                 c.ethNetwork,
		SlotQueue:                  c.slotQueue,
		SignatureCollectionTimeout: c.signatureCollectionTimeout,
	}
	v := New(validatorOpts, c.db)
	c.AddValidator(validatorShare.PublicKey.SerializeToHexStr(), v)
	// start validator
	if err := v.Start(); err != nil {
		c.logger.Error("failed to start validator", zap.Error(err))
	}

	c.newValidatorSubject.Notify(*v)
}

func (c *controller) createValidatorShare(validatorAddedEvent eth1.ValidatorAddedEvent) *validatorstorage.Share {
	validatorShare := validatorstorage.Share{}
	ibftCommittee := map[uint64]*proto.Node{}
	for i := range validatorAddedEvent.OessList {
		oess := validatorAddedEvent.OessList[i]
		nodeID := oess.Index.Uint64() + 1
		ibftCommittee[nodeID] = &proto.Node{
			IbftId: nodeID,
			Pk:     oess.SharedPublicKey,
		}
		if strings.EqualFold(string(oess.OperatorPublicKey), params.SsvConfig().OperatorPublicKey) {
			validatorShare.NodeID = nodeID

			validatorShare.PublicKey = &bls.PublicKey{}
			if err := validatorShare.PublicKey.Deserialize(validatorAddedEvent.PublicKey); err != nil {
				c.logger.Error("failed to deserialize share public key", zap.Error(err))
				return nil
			}

			validatorShare.ShareKey = &bls.SecretKey{}
			if err := validatorShare.ShareKey.SetHexString(string(oess.EncryptedKey)); err != nil {
				c.logger.Error("failed to deserialize share private key", zap.Error(err))
				return nil
			}
			ibftCommittee[nodeID].Sk = validatorShare.ShareKey.Serialize()
		}
	}
	validatorShare.Committee = ibftCommittee
	return &validatorShare
}<|MERGE_RESOLUTION|>--- conflicted
+++ resolved
@@ -79,11 +79,7 @@
 		db:                         options.DB,
 		network:                    options.Network,
 		ethNetwork:                 options.ETHNetwork,
-<<<<<<< HEAD
-		newValidatorChan:           make(chan *Validator),
-=======
 		newValidatorSubject:        pubsub.NewSubject(),
->>>>>>> 1d02d6ef
 		validatorsMap:              make(map[string]*Validator),
 	}
 
