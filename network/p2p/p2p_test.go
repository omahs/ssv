--- conflicted
+++ resolved
@@ -33,33 +33,8 @@
 
 	pk := &bls.PublicKey{}
 	require.NoError(t, pk.Deserialize(refPk))
-<<<<<<< HEAD
-	validatorShare := &collections.Validator{
-		NodeID:      1,
-		ValidatorPK: pk,
-		ShareKey:    nil,
-		Committee:   nil,
-	}
-
-	opts := validator.Options{
-		SlotQueue: slotqueue.New(core.PyrmontNetwork),
-		SignatureCollectionTimeout: time.Second * time.Duration(4),
-	}
-	validatorWrapper := validator.New(context.Background(), logger, validatorShare, &collections.IbftStorage{}, peer1, core.PyrmontNetwork, nil, opts)
-	require.NoError(t, validatorWrapper.Start())
-
-	validatorWrapper2 := validator.New(context.Background(), logger, validatorShare, &collections.IbftStorage{}, peer2, core.PyrmontNetwork, nil, opts)
-	require.NoError(t, validatorWrapper2.Start())
-
-	//peer3, err := New(context.Background(), logger)
-	//require.NoError(t, err)
-	//
-	//peer4, err := New(context.Background(), logger)
-	//require.NoError(t, err)
-=======
 	require.NoError(t, peer1.SubscribeToValidatorNetwork(pk))
 	require.NoError(t, peer2.SubscribeToValidatorNetwork(pk))
->>>>>>> 0a968b3d
 
 	lambda := []byte("test-lambda")
 	messageToBroadcast := &proto.SignedMessage{
