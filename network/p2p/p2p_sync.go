--- conflicted
+++ resolved
@@ -7,11 +7,14 @@
 	libp2pnetwork "github.com/libp2p/go-libp2p/core/network"
 	"github.com/libp2p/go-libp2p/core/peer"
 	libp2p_protocol "github.com/libp2p/go-libp2p/core/protocol"
+	"github.com/multiformats/go-multistream"
 	"github.com/pkg/errors"
 	spectypes "github.com/ssvlabs/ssv-spec/types"
 	"go.uber.org/zap"
 
+	"github.com/ssvlabs/ssv/logging/fields"
 	"github.com/ssvlabs/ssv/network/commons"
+	"github.com/ssvlabs/ssv/protocol/v2/message"
 	p2pprotocol "github.com/ssvlabs/ssv/protocol/v2/p2p"
 )
 
@@ -94,39 +97,6 @@
 	}
 }
 
-<<<<<<< HEAD
-// getSubsetOfPeers returns a subset of the peers from that topic
-func (n *p2pNetwork) getSubsetOfPeers(logger *zap.Logger, senderID []byte, maxPeers int, filter func(peer.ID) bool) (peers []peer.ID, err error) {
-	var ps []peer.ID
-	seen := make(map[peer.ID]struct{})
-	// TODO: fork support
-	topics := commons.CommitteeTopicID(spectypes.CommitteeID(senderID[16:]))
-	for _, topic := range topics {
-		ps, err = n.topicsCtrl.Peers(topic)
-		if err != nil {
-			continue
-		}
-		for _, p := range ps {
-			if _, ok := seen[p]; !ok && filter(p) {
-				peers = append(peers, p)
-				seen[p] = struct{}{}
-			}
-		}
-	}
-	// if we seen some peers, ignore the error
-	if err != nil && len(seen) == 0 {
-		return nil, errors.Wrapf(err, "could not read peers for validator %s", hex.EncodeToString(senderID))
-	}
-	if len(peers) == 0 {
-		return nil, nil
-	}
-	if maxPeers > len(peers) {
-		maxPeers = len(peers)
-	} else {
-		rand.Shuffle(len(peers), func(i, j int) { peers[i], peers[j] = peers[j], peers[i] })
-	}
-	return peers[:maxPeers], nil
-=======
 func (n *p2pNetwork) makeSyncRequest(logger *zap.Logger, peers []peer.ID, mid spectypes.MessageID, protocol libp2p_protocol.ID, syncMsg *message.SyncMessage) ([]p2pprotocol.SyncResult, error) {
 	var results []p2pprotocol.SyncResult
 	data, err := syncMsg.Encode()
@@ -178,7 +148,6 @@
 		})
 	}
 	return results, nil
->>>>>>> 7fe53a03
 }
 
 // peersWithProtocolsFilter is used to accept peers that supports the given protocols
