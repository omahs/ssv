--- conflicted
+++ resolved
@@ -4,15 +4,10 @@
 	"context"
 	"fmt"
 	ssv_identity "github.com/bloxapp/ssv/identity"
-<<<<<<< HEAD
+	forksv0 "github.com/bloxapp/ssv/network/forks/v0"
 	"github.com/bloxapp/ssv/network/network_wrapper"
 	p2pv1 "github.com/bloxapp/ssv/network/p2p_v1"
 	"github.com/bloxapp/ssv/operator/forks"
-=======
-	forksv0 "github.com/bloxapp/ssv/network/forks/v0"
-	"github.com/bloxapp/ssv/network/network_wrapper"
-	p2pv1 "github.com/bloxapp/ssv/network/p2p_v1"
->>>>>>> a9d90273
 	"log"
 	"net/http"
 
@@ -86,17 +81,12 @@
 		}
 
 		// TODO - change via command line?
-<<<<<<< HEAD
 		forker := forks.NewForker(forks.Config{
 			Network:    cfg.ETH2Options.Network,
 			ForkSlot:   10000000, // TODO by flag?
 			BeforeFork: v0.New(),
 			PostFork:   v1.New(),
 		})
-=======
-		fork := v0.New(cfg.ETH2Options.Network)
-		fork.Start()
->>>>>>> a9d90273
 
 		cfg.DBOptions.Logger = Logger
 		cfg.DBOptions.Ctx = cmd.Context()
@@ -132,13 +122,10 @@
 		if err := operatorStorage.SetupPrivateKey(cfg.GenerateOperatorPrivateKey, cfg.OperatorPrivateKey); err != nil {
 			Logger.Fatal("failed to setup operator private key", zap.Error(err))
 		}
-<<<<<<< HEAD
-=======
 		operatorPrivKey, found, err := operatorStorage.GetPrivateKey()
 		if err != nil || !found {
 			Logger.Fatal("failed to get operator private key", zap.Error(err))
 		}
->>>>>>> a9d90273
 
 		istore := ssv_identity.NewIdentityStore(db, Logger)
 		netPrivKey, err := istore.SetupNetworkKey(cfg.NetworkPrivateKey)
@@ -146,20 +133,12 @@
 			Logger.Fatal("failed to setup network private key", zap.Error(err))
 		}
 
-<<<<<<< HEAD
 		cfg.P2pNetworkConfig.NetworkPrivateKey = netPrivKey
 		cfg.P2pNetworkConfig.Fork = forker
 		cfg.P2pNetworkConfig.Logger = Logger
-
-		p2pNet, err := network_wrapper.New(cmd.Context(), &cfg.P2pNetworkConfig)
-=======
-		//cfg.P2pNetworkConfig.OperatorPublicKey = operatorPublicKey TODO its optional but need it this case? 13.2
-		cfg.P2pNetworkConfig.NetworkPrivateKey = netPrivKey
-		cfg.P2pNetworkConfig.Fork = fork.NetworkFork()
 		// TODO: move
 		cfg.P2pNetworkConfig.UserAgent = forksv0.GenerateUserAgent(operatorPrivKey)
-		p2pNet, err := network_wrapper.New(cmd.Context(), Logger, &cfg.P2pNetworkConfig)
->>>>>>> a9d90273
+		p2pNet, err := network_wrapper.New(cmd.Context(), &cfg.P2pNetworkConfig)
 		if err != nil {
 			Logger.Fatal("failed to create network", zap.Error(err))
 		}
