--- conflicted
+++ resolved
@@ -52,39 +52,6 @@
 			epoch := h.network.Beacon.EstimatedEpochAtSlot(slot)
 			period := h.network.Beacon.EstimatedSyncCommitteePeriodAtEpoch(epoch)
 			buildStr := fmt.Sprintf("p%v-e%v-s%v-#%v", period, epoch, slot, slot%32+1)
-<<<<<<< HEAD
-
-			if !h.network.AlanForked(slot) {
-				h.logger.Debug("🛠 ticker event",
-					zap.String("period_epoch_slot_pos", buildStr),
-					zap.String("status", "alan not forked yet"),
-				)
-				continue
-			}
-
-			h.logger.Debug("🛠 ticker event", zap.String("period_epoch_slot_pos", buildStr))
-
-			if h.network.AlanFork() {
-				h.processExecution(period, epoch, slot)
-
-				// cleanups
-				slotsPerEpoch := h.network.Beacon.SlotsPerEpoch()
-				// last slot of epoch
-				if uint64(slot)%slotsPerEpoch == slotsPerEpoch-1 {
-					h.attDuties.ResetEpoch(epoch)
-				}
-
-				// last slot of period
-				if slot == h.network.Beacon.LastSlotOfSyncPeriod(period) {
-					h.syncDuties.Reset(period - 1)
-				}
-			}
-
-		case reorgEvent := <-h.reorg:
-			currentEpoch := h.network.Beacon.EstimatedEpochAtSlot(reorgEvent.Slot)
-			buildStr := fmt.Sprintf("e%v-s%v-#%v", currentEpoch, reorgEvent.Slot, reorgEvent.Slot%32+1)
-			h.logger.Info("🔀 reorg event received", zap.String("epoch_slot_pos", buildStr), zap.Any("event", reorgEvent))
-=======
 
 			if !h.network.AlanForked(slot) {
 				h.logger.Debug("🛠 ticker event",
@@ -96,7 +63,6 @@
 
 			h.logger.Debug("🛠 ticker event", zap.String("period_epoch_slot_pos", buildStr))
 			h.processExecution(period, epoch, slot)
->>>>>>> c24dd192
 
 		case <-h.reorg:
 			// do nothing
@@ -131,7 +97,6 @@
 		if h.shouldExecuteAtt(d) {
 			specDuty := h.toSpecAttDuty(d, spectypes.BNRoleAttester)
 			h.appendBeaconDuty(committeeMap, specDuty)
-<<<<<<< HEAD
 		}
 	}
 
@@ -152,28 +117,6 @@
 		return
 	}
 
-=======
-		}
-	}
-
-	for _, d := range syncDuties {
-		if h.shouldExecuteSync(d, slot) {
-			specDuty := h.toSpecSyncDuty(d, slot, spectypes.BNRoleSyncCommittee)
-			h.appendBeaconDuty(committeeMap, specDuty)
-		}
-	}
-
-	return committeeMap
-}
-
-func (h *CommitteeHandler) appendBeaconDuty(m committeeDutiesMap, beaconDuty *spectypes.BeaconDuty) {
-	committeeID, ok := h.validatorCommitteeIDs[beaconDuty.ValidatorIndex]
-	if !ok {
-		h.logger.Error("can't find validator committeeID in validator store", zap.Uint64("validator_index", uint64(beaconDuty.ValidatorIndex)))
-		return
-	}
-
->>>>>>> c24dd192
 	if _, ok := m[committeeID]; !ok {
 		m[committeeID] = &spectypes.CommitteeDuty{
 			Slot:         beaconDuty.Slot,
