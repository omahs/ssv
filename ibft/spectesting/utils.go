package spectesting

import (
	"encoding/json"
	"github.com/bloxapp/ssv/fixtures"
	"github.com/bloxapp/ssv/ibft"
	"github.com/bloxapp/ssv/ibft/leader"
	"github.com/bloxapp/ssv/ibft/proto"
	"github.com/bloxapp/ssv/network/local"
	"github.com/bloxapp/ssv/network/msgqueue"
	"github.com/bloxapp/ssv/utils/dataval/bytesval"
	"github.com/herumi/bls-eth-go-binary/bls"
	"github.com/stretchr/testify/require"
	"go.uber.org/zap/zaptest"
	"testing"
)

// PrePrepareMsg constructs and signs a pre-prepare msg
func PrePrepareMsg(t *testing.T, sk, lambda, prevLambda, inputValue []byte, round, id uint64) *proto.SignedMessage {
	return SignMsg(t, id, sk, &proto.Message{
		Type:           proto.RoundState_PrePrepare,
		Round:          round,
		Lambda:         lambda,
		PreviousLambda: prevLambda,
		Value:          inputValue,
	})
}

// PrepareMsg constructs and signs a prepare msg
func PrepareMsg(t *testing.T, sk, lambda, prevLambda, inputValue []byte, round, id uint64) *proto.SignedMessage {
	return SignMsg(t, id, sk, &proto.Message{
		Type:           proto.RoundState_Prepare,
		Round:          round,
		Lambda:         lambda,
		PreviousLambda: prevLambda,
		Value:          inputValue,
	})
}

// CommitMsg constructs and signs a commit msg
func CommitMsg(t *testing.T, sk, lambda, prevLambda, inputValue []byte, round, id uint64) *proto.SignedMessage {
	return SignMsg(t, id, sk, &proto.Message{
		Type:           proto.RoundState_Commit,
		Round:          round,
		Lambda:         lambda,
		PreviousLambda: prevLambda,
		Value:          inputValue,
	})
}

// ChangeRoundMsg constructs and signs a change round msg
func ChangeRoundMsg(t *testing.T, sk, lambda, prevLambda []byte, round, id uint64) *proto.SignedMessage {
	return ChangeRoundMsgWithPrepared(t, sk, lambda, prevLambda, nil, nil, round, 0, id)
}

// ChangeRoundMsgWithPrepared constructs and signs a change round msg
func ChangeRoundMsgWithPrepared(t *testing.T, sk, lambda, prevLambda, preparedValue []byte, signers map[uint64][]byte, round, preparedRound, id uint64) *proto.SignedMessage {
	crData := &proto.ChangeRoundData{
		PreparedRound:    preparedRound,
		PreparedValue:    preparedValue,
		JustificationMsg: nil,
		JustificationSig: nil,
		SignerIds:        nil,
	}

	if preparedValue != nil {
		crData.JustificationMsg = &proto.Message{
			Type:           proto.RoundState_Prepare,
			Round:          preparedRound,
			Lambda:         lambda,
			PreviousLambda: prevLambda,
			Value:          preparedValue,
		}
		var aggregatedSig *bls.Sign
		SignerIds := make([]uint64, 0)
		for signerID, skByts := range signers {
			SignerIds = append(SignerIds, signerID)
			signed := SignMsg(t, signerID, skByts, crData.JustificationMsg)
			sig := &bls.Sign{}
			require.NoError(t, sig.Deserialize(signed.Signature))

			if aggregatedSig == nil {
				aggregatedSig = sig
			} else {
				aggregatedSig.Add(sig)
			}
		}
		crData.JustificationSig = aggregatedSig.Serialize()
		crData.SignerIds = SignerIds
	}

	byts, err := json.Marshal(crData)
	require.NoError(t, err)

	return SignMsg(t, id, sk, &proto.Message{
		Type:           proto.RoundState_ChangeRound,
		Round:          round,
		Lambda:         lambda,
		PreviousLambda: prevLambda,
		Value:          byts,
	})
}

// TestIBFTInstance returns a test iBFT instance
func TestIBFTInstance(t *testing.T, lambda []byte, prevLambda []byte) *ibft.Instance {
	opts := ibft.InstanceOptions{
		Logger:         zaptest.NewLogger(t),
		Me:             TestNodes()[1],
		Network:        local.NewLocalNetwork(),
		Queue:          msgqueue.New(),
		ValueCheck:     bytesval.New(TestInputValue()),
		LeaderSelector: &leader.Constant{LeaderIndex: 1},
		Params: &proto.InstanceParams{
			ConsensusParams: proto.DefaultConsensusParams(),
			IbftCommittee:   TestNodes(),
		},
		Lambda:         lambda,
		PreviousLambda: prevLambda,
<<<<<<< HEAD
		PublicKey:      nil,
=======
		ValidatorPK:    fixtures.RefPk, // just as a value
>>>>>>> 1718bb2e
	}

	return ibft.NewInstance(opts)
}

// TestNodes generates test nodes for SSV
func TestNodes() map[uint64]*proto.Node {
	return map[uint64]*proto.Node{
		1: {
			IbftId: 1,
			Pk:     TestPKs()[0],
			Sk:     TestSKs()[0],
		},
		2: {
			IbftId: 2,
			Pk:     TestPKs()[1],
			Sk:     TestSKs()[1],
		},
		3: {
			IbftId: 3,
			Pk:     TestPKs()[2],
			Sk:     TestSKs()[2],
		},
		4: {
			IbftId: 4,
			Pk:     TestPKs()[3],
			Sk:     TestSKs()[3],
		},
	}
}

// TestPKs PKS for TestSKs
func TestPKs() [][]byte {
	return [][]byte{
		fixtures.RefSplitSharesPubKeys[0],
		fixtures.RefSplitSharesPubKeys[1],
		fixtures.RefSplitSharesPubKeys[2],
		fixtures.RefSplitSharesPubKeys[3],
	}
}

// TestSKs returns reference test shares for SSV
func TestSKs() [][]byte {
	return [][]byte{
		fixtures.RefSplitShares[0],
		fixtures.RefSplitShares[1],
		fixtures.RefSplitShares[2],
		fixtures.RefSplitShares[3],
	}
}

// TestInputValue a const input test value
func TestInputValue() []byte {
	return []byte("testing value")
}

// SimulateTimeout simulates instance timeout
func SimulateTimeout(instance *ibft.Instance, toRound uint64) {
	instance.BumpRound(toRound)
	instance.SetStage(proto.RoundState_ChangeRound)
}

// RequireProcessedMessage will call ProcessMessage and verifies it returns true and nil for execution
func RequireProcessedMessage(t *testing.T, f func() (bool, error)) {
	res, err := f()
	require.NoError(t, err)
	require.True(t, res)
}

// RequireNotProcessedMessage will call ProcessMessage and verifies it returns false and nil for execution
func RequireNotProcessedMessage(t *testing.T, f func() (bool, error)) {
	res, err := f()
	require.NoError(t, err)
	require.False(t, res)
}

// RequireProcessMessageError will call ProcessMessage and verifies it returns true and error for execution
func RequireProcessMessageError(t *testing.T, f func() (bool, error), errStr string) {
	res, err := f()
	require.EqualError(t, err, errStr)
	require.True(t, res)
}<|MERGE_RESOLUTION|>--- conflicted
+++ resolved
@@ -116,11 +116,7 @@
 		},
 		Lambda:         lambda,
 		PreviousLambda: prevLambda,
-<<<<<<< HEAD
-		PublicKey:      nil,
-=======
 		ValidatorPK:    fixtures.RefPk, // just as a value
->>>>>>> 1718bb2e
 	}
 
 	return ibft.NewInstance(opts)
