package ibft

import (
	"bytes"
	"encoding/hex"
	"errors"

	"go.uber.org/zap"

	"github.com/bloxapp/ssv/ibft/pipeline"
	"github.com/bloxapp/ssv/ibft/pipeline/auth"
	"github.com/bloxapp/ssv/ibft/proto"
)

// CommittedAggregatedMsg returns a signed message for the state's committed value with the max known signatures
func (i *Instance) CommittedAggregatedMsg() (*proto.SignedMessage, error) {
	if i.State.PreparedValue == nil {
		return nil, errors.New("state not prepared")
	}

	msgs := i.CommitMessages.ReadOnlyMessagesByRound(i.State.Round)
	if len(msgs) == 0 {
		return nil, errors.New("no commit msgs")
	}

	var ret *proto.SignedMessage
	var err error
	for _, msg := range msgs {
		if !bytes.Equal(msg.Message.Value, i.State.PreparedValue) {
			continue
		}
		if ret == nil {
			ret, err = msg.DeepCopy()
			if err != nil {
				return nil, err
			}
		} else {
			if err := ret.Aggregate(msg); err != nil {
				return nil, err
			}
		}
	}
	return ret, nil
}

func (i *Instance) commitMsgPipeline() pipeline.Pipeline {
	return pipeline.Combine(
		auth.MsgTypeCheck(proto.RoundState_Commit),
		auth.ValidateLambdas(i.State),
		auth.ValidateRound(i.State),
		auth.AuthorizeMsg(i.Params),
		i.uponCommitMsg(),
	)
}

func (i *Instance) commitQuorum(round uint64, inputValue []byte) (quorum bool, t int, n int) {
	cnt := 0
	msgs := i.CommitMessages.ReadOnlyMessagesByRound(round)
	for _, v := range msgs {
		if bytes.Equal(inputValue, v.Message.Value) {
			cnt++
		}
	}
	quorum = cnt*3 >= i.Params.CommitteeSize()*2
	return quorum, cnt, i.Params.CommitteeSize()
}

/**
upon receiving a quorum Qcommit of valid ⟨COMMIT, λi, round, value⟩ messages do:
	set timer i to stopped
	Decide(λi , value, Qcommit)
*/
func (i *Instance) uponCommitMsg() pipeline.Pipeline {
	return pipeline.WrapFunc(func(signedMessage *proto.SignedMessage) error {
		// add to prepare messages
		i.CommitMessages.AddMessage(signedMessage)
		i.Logger.Info("received valid commit message for round",
			zap.String("sender_ibft_id", signedMessage.SignersIDString()),
			zap.Uint64("round", signedMessage.Message.Round))

		// check if quorum achieved, act upon it.
		if i.State.Stage == proto.RoundState_Decided {
<<<<<<< HEAD
			return errors.New("already decided, not processing commit message") // no reason to commit again
=======
			i.Logger.Info("already decided, not processing commit message")
			return nil // no reason to commit again
>>>>>>> f747ea30
		}
		quorum, t, n := i.commitQuorum(signedMessage.Message.Round, signedMessage.Message.Value)
		if quorum {
			i.Logger.Info("decided iBFT instance",
				zap.String("Lambda", hex.EncodeToString(i.State.Lambda)), zap.Uint64("round", i.State.Round),
				zap.Int("got_votes", t), zap.Int("total_votes", n))

			// mark instance decided
			i.SetStage(proto.RoundState_Decided)
			i.stopRoundChangeTimer()
		}
		return nil
	})
}<|MERGE_RESOLUTION|>--- conflicted
+++ resolved
@@ -80,12 +80,8 @@
 
 		// check if quorum achieved, act upon it.
 		if i.State.Stage == proto.RoundState_Decided {
-<<<<<<< HEAD
-			return errors.New("already decided, not processing commit message") // no reason to commit again
-=======
 			i.Logger.Info("already decided, not processing commit message")
 			return nil // no reason to commit again
->>>>>>> f747ea30
 		}
 		quorum, t, n := i.commitQuorum(signedMessage.Message.Round, signedMessage.Message.Value)
 		if quorum {
