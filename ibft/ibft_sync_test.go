package ibft

import (
	"fmt"
	"github.com/bloxapp/ssv/ibft/proto"
	"github.com/bloxapp/ssv/network/local"
	"github.com/bloxapp/ssv/network/msgqueue"
	"github.com/bloxapp/ssv/storage/basedb"
	"github.com/bloxapp/ssv/storage/collections"
	"github.com/bloxapp/ssv/storage/kv"
	"github.com/bloxapp/ssv/validator/storage"
	"github.com/herumi/bls-eth-go-binary/bls"
	"github.com/libp2p/go-libp2p-core/peer"
	"github.com/stretchr/testify/require"
	"go.uber.org/zap"
	"testing"
)

func validatorPK(sks map[uint64]*bls.SecretKey) *bls.PublicKey {
	return sks[1].GetPublicKey()
}

func aggregateInvalidSign(t *testing.T, sks map[uint64]*bls.SecretKey, msg *proto.Message) *proto.SignedMessage {
	sigend := SignMsg(t, 1, sks[1], msg)
	sigend.SignerIds = []uint64{2}
	return sigend
}

func aggregateSign(t *testing.T, sks map[uint64]*bls.SecretKey, msg *proto.Message) *proto.SignedMessage {
	var aggSignedMsg *proto.SignedMessage
	for index, sk := range sks {
		sigend := SignMsg(t, index, sk, msg)

		if aggSignedMsg == nil {
			aggSignedMsg = sigend
		} else {
			require.NoError(t, aggSignedMsg.Aggregate(sigend))
		}
	}
	return aggSignedMsg
}

func populatedStorage(t *testing.T, sks map[uint64]*bls.SecretKey, highestSeq int) collections.Iibft {
	storage := collections.NewIbft(newInMemDb(), zap.L(), "attestation")
	for i := 0; i <= highestSeq; i++ {
		lambda := []byte(fmt.Sprintf("lambda_%d", i))
		aggSignedMsg := aggregateSign(t, sks, &proto.Message{
			Type:        proto.RoundState_Commit,
			Round:       3,
			SeqNumber:   uint64(i),
			ValidatorPk: validatorPK(sks).Serialize(),
			Lambda:      lambda,
			Value:       []byte("value"),
		})
		require.NoError(t, storage.SaveDecided(aggSignedMsg))
		if i == highestSeq {
			require.NoError(t, storage.SaveHighestDecidedInstance(aggSignedMsg))
		}
	}
	return &storage
}

func populatedIbft(
	nodeID uint64,
	network *local.Local,
	ibftStorage collections.Iibft,
	sks map[uint64]*bls.SecretKey,
	nodes map[uint64]*proto.Node,
) IBFT {
	queue := msgqueue.New()
<<<<<<< HEAD
	share := &collections.ValidatorShare{
=======
	params := &proto.InstanceParams{
		ConsensusParams: proto.DefaultConsensusParams(),
		IbftCommittee:   nodes,
	}
	share := &storage.Share{
>>>>>>> 1d02d6ef
		NodeID:      nodeID,
		PublicKey: validatorPK(sks),
		ShareKey:    sks[nodeID],
		Committee:   nodes,
	}
	ret := New(
		zap.L(),
		ibftStorage,
		network.CopyWithLocalNodeID(peer.ID(fmt.Sprintf("%d", nodeID-1))),
		queue,
		proto.DefaultConsensusParams(),
		share,
	)
	ret.(*ibftImpl).initFinished = true // as if they are already synced
	ret.(*ibftImpl).listenToNetworkMessages()
	ret.(*ibftImpl).listenToSyncMessages()
	return ret
}

func TestSyncFromScratch(t *testing.T) {
	sks, nodes := GenerateNodes(4)
	network := local.NewLocalNetwork()
	db, err := kv.New(basedb.Options{
		Type:   "badger-memory",
		Path:   "",
		Logger: zap.L(),
	})
	require.NoError(t, err)
	s1 := collections.NewIbft(db, zap.L(), "attestation")
	i1 := populatedIbft(1, network, &s1, sks, nodes)

	_ = populatedIbft(2, network, populatedStorage(t, sks, 10), sks, nodes)

	i1.(*ibftImpl).SyncIBFT()
	highest, err := i1.(*ibftImpl).ibftStorage.GetHighestDecidedInstance(validatorPK(sks).Serialize())
	require.NoError(t, err)
	require.EqualValues(t, 10, highest.Message.SeqNumber)
}

func TestSyncFromMiddle(t *testing.T) {
	sks, nodes := GenerateNodes(4)
	network := local.NewLocalNetwork()

	s1 := populatedStorage(t, sks, 4)
	i1 := populatedIbft(1, network, s1, sks, nodes)

	_ = populatedIbft(2, network, populatedStorage(t, sks, 10), sks, nodes)

	// test before sync
	highest, err := i1.(*ibftImpl).ibftStorage.GetHighestDecidedInstance(validatorPK(sks).Serialize())
	require.NoError(t, err)
	require.EqualValues(t, 4, highest.Message.SeqNumber)

	i1.(*ibftImpl).SyncIBFT()

	// test after sync
	highest, err = i1.(*ibftImpl).ibftStorage.GetHighestDecidedInstance(validatorPK(sks).Serialize())
	require.NoError(t, err)
	require.EqualValues(t, 10, highest.Message.SeqNumber)
}

func TestSyncFromScratch100Sequences(t *testing.T) {
	sks, nodes := GenerateNodes(4)
	network := local.NewLocalNetwork()

	s1 := collections.NewIbft(newInMemDb(), zap.L(), "attestation")
	i1 := populatedIbft(1, network, &s1, sks, nodes)

	_ = populatedIbft(2, network, populatedStorage(t, sks, 100), sks, nodes)

	i1.(*ibftImpl).SyncIBFT()
	highest, err := i1.(*ibftImpl).ibftStorage.GetHighestDecidedInstance(validatorPK(sks).Serialize())
	require.NoError(t, err)
	require.EqualValues(t, 100, highest.Message.SeqNumber)
}

func TestSyncFromScratch100SequencesWithDifferentPeers(t *testing.T) {
	t.Run("scenario 1", func(t *testing.T) {
		sks, nodes := GenerateNodes(4)
		network := local.NewLocalNetwork()

		s1 := collections.NewIbft(newInMemDb(), zap.L(), "attestation")
		i1 := populatedIbft(1, network, &s1, sks, nodes)

		_ = populatedIbft(2, network, populatedStorage(t, sks, 100), sks, nodes)
		_ = populatedIbft(3, network, populatedStorage(t, sks, 105), sks, nodes)
		_ = populatedIbft(4, network, populatedStorage(t, sks, 89), sks, nodes)

		// test before sync
		_, err := i1.(*ibftImpl).ibftStorage.GetHighestDecidedInstance(validatorPK(sks).Serialize())
		require.EqualError(t, err, "EntryNotFoundError")

		i1.(*ibftImpl).SyncIBFT()

		// test after sync
		highest, err := i1.(*ibftImpl).ibftStorage.GetHighestDecidedInstance(validatorPK(sks).Serialize())
		require.NoError(t, err)
		require.EqualValues(t, 105, highest.Message.SeqNumber)
	})

	t.Run("scenario 2", func(t *testing.T) {
		sks, nodes := GenerateNodes(4)
		network := local.NewLocalNetwork()

		s1 := collections.NewIbft(newInMemDb(), zap.L(), "attestation")
		i1 := populatedIbft(1, network, &s1, sks, nodes)

		_ = populatedIbft(2, network, populatedStorage(t, sks, 10), sks, nodes)
		_ = populatedIbft(3, network, populatedStorage(t, sks, 20), sks, nodes)
		_ = populatedIbft(4, network, populatedStorage(t, sks, 89), sks, nodes)

		// test before sync
		_, err := i1.(*ibftImpl).ibftStorage.GetHighestDecidedInstance(validatorPK(sks).Serialize())
		require.EqualError(t, err, "EntryNotFoundError")

		i1.(*ibftImpl).SyncIBFT()

		// test after sync
		highest, err := i1.(*ibftImpl).ibftStorage.GetHighestDecidedInstance(validatorPK(sks).Serialize())
		require.NoError(t, err)
		require.EqualValues(t, 89, highest.Message.SeqNumber)
	})

}

func newInMemDb() basedb.IDb {
	db, _ := kv.New(basedb.Options{
		Type:   "badger-memory",
		Path:   "",
		Logger: zap.L(),
	})
	return db
}<|MERGE_RESOLUTION|>--- conflicted
+++ resolved
@@ -68,15 +68,7 @@
 	nodes map[uint64]*proto.Node,
 ) IBFT {
 	queue := msgqueue.New()
-<<<<<<< HEAD
-	share := &collections.ValidatorShare{
-=======
-	params := &proto.InstanceParams{
-		ConsensusParams: proto.DefaultConsensusParams(),
-		IbftCommittee:   nodes,
-	}
 	share := &storage.Share{
->>>>>>> 1d02d6ef
 		NodeID:      nodeID,
 		PublicKey: validatorPK(sks),
 		ShareKey:    sks[nodeID],
