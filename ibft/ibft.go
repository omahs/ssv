package ibft

import (
	"github.com/pkg/errors"
	"sync"

	"go.uber.org/zap"

	"github.com/bloxapp/ssv/beacon"
	"github.com/bloxapp/ssv/ibft/valcheck"
	"github.com/bloxapp/ssv/network/msgqueue"
	"github.com/bloxapp/ssv/storage/collections"
	"github.com/bloxapp/ssv/validator/storage"
	ethpb "github.com/prysmaticlabs/ethereumapis/eth/v1alpha1"

	"github.com/bloxapp/ssv/ibft/proto"
	"github.com/bloxapp/ssv/network"
)

// StartOptions defines type for IBFT instance options
type StartOptions struct {
	Logger         *zap.Logger
	ValueCheck     valcheck.ValueCheck
	PrevInstance   []byte
	SeqNumber      uint64
	Value          []byte
	Duty           *ethpb.DutiesResponse_Duty
	ValidatorShare storage.Share
}

// InstanceResult is a struct holding the result of a single iBFT instance
type InstanceResult struct {
	Decided bool
	Msg     *proto.SignedMessage
}

// IBFT represents behavior of the IBFT
type IBFT interface {
	// Init should be called after creating an IBFT instance to init the instance, sync it, etc.
	Init()

	// StartInstance starts a new instance by the given options
	StartInstance(opts StartOptions) (*InstanceResult, error)

	// NextSeqNumber returns the previous decided instance seq number + 1
	// In case it's the first instance it returns 0
	NextSeqNumber() (uint64, error)

	// GetIBFTCommittee returns a map of the iBFT committee where the key is the member's id.
	GetIBFTCommittee() map[uint64]*proto.Node

	// GetIdentifier returns ibft identifier made of public key and role (type)
	GetIdentifier() []byte
}

// ibftImpl implements IBFT interface
type ibftImpl struct {
	role                beacon.Role
	currentInstance     *Instance
	currentInstanceLock sync.Locker
	logger              *zap.Logger
	ibftStorage         collections.Iibft
	network             network.Network
	msgQueue            *msgqueue.MessageQueue
	instanceConfig      *proto.InstanceConfig
	ValidatorShare      *storage.Share
	Identifier          []byte

	// flags
	initFinished bool

	// mutex
	instanceResultChanLock sync.Mutex
}

// New is the constructor of IBFT
func New(role beacon.Role, identifier []byte, logger *zap.Logger, storage collections.Iibft, network network.Network, queue *msgqueue.MessageQueue, instanceConfig *proto.InstanceConfig, ValidatorShare *storage.Share) IBFT {
	logger = logger.With(zap.String("role", role.String()))
	ret := &ibftImpl{
		role:                role,
		ibftStorage:         storage,
		currentInstanceLock: &sync.Mutex{},
		logger:              logger,
		network:             network,
		msgQueue:            queue,
		instanceConfig:      instanceConfig,
		ValidatorShare:      ValidatorShare,
		Identifier:          identifier,

		// flags
		initFinished: false,

		// mutex
		instanceResultChanLock: sync.Mutex{},
	}
	return ret
}

// Init sets all major processes of iBFT while blocking until completed.
func (i *ibftImpl) Init() {
	i.processDecidedQueueMessages()
	i.processSyncQueueMessages()
	i.listenToSyncMessages()
	i.waitForMinPeerCount(2) // minimum of 3 validators (the current + 2)
	i.SyncIBFT()
	i.listenToNetworkMessages()
	i.listenToNetworkDecidedMessages()
	i.initFinished = true
	i.logger.Debug("iBFT implementation init finished")
}

<<<<<<< HEAD
func (i *ibftImpl) StartInstance(opts StartOptions) (bool, int, []byte, error) {
	instanceOpts := i.instanceOptionsFromStartOptions(opts)

	if err := i.canStartNewInstance(instanceOpts); err != nil {
		return false, 0, nil, errors.WithMessage(err, "can't start new iBFT instance")
	}

	newInstance := NewInstance(instanceOpts)
	i.currentInstance = newInstance
	go newInstance.StartEventLoop()
	go newInstance.StartMessagePipeline()
	go newInstance.PartialChangeRoundLoop()

	stageChan := newInstance.GetStageChan()

	err := i.resetLeaderSelection(append(i.Identifier, []byte(strconv.FormatUint(i.currentInstance.State.SeqNumber, 10))...)) // Important for deterministic leader selection
=======
func (i *ibftImpl) StartInstance(opts StartOptions) (*InstanceResult, error) {
	instanceOpts, err := i.instanceOptionsFromStartOptions(opts)
>>>>>>> 4ccb31dd
	if err != nil {
		return nil, errors.WithMessage(err, "can't generate instance options")
	}

	if err := i.canStartNewInstance(*instanceOpts); err != nil {
		return nil, errors.WithMessage(err, "can't start new iBFT instance")
	}

	return i.startInstanceWithOptions(*instanceOpts, opts.Value)
}

// GetIBFTCommittee returns a map of the iBFT committee where the key is the member's id.
func (i *ibftImpl) GetIBFTCommittee() map[uint64]*proto.Node {
	return i.ValidatorShare.Committee
}

// GetIdentifier returns ibft identifier made of public key and role (type)
func (i *ibftImpl) GetIdentifier() []byte {
	return i.Identifier //TODO should use mutex to lock var?
<<<<<<< HEAD
}

// resetLeaderSelection resets leader selection with seed and round 1
func (i *ibftImpl) resetLeaderSelection(seed []byte) error {
	return i.leaderSelector.SetSeed(seed, 1)
=======
>>>>>>> 4ccb31dd
}<|MERGE_RESOLUTION|>--- conflicted
+++ resolved
@@ -109,27 +109,8 @@
 	i.logger.Debug("iBFT implementation init finished")
 }
 
-<<<<<<< HEAD
-func (i *ibftImpl) StartInstance(opts StartOptions) (bool, int, []byte, error) {
-	instanceOpts := i.instanceOptionsFromStartOptions(opts)
-
-	if err := i.canStartNewInstance(instanceOpts); err != nil {
-		return false, 0, nil, errors.WithMessage(err, "can't start new iBFT instance")
-	}
-
-	newInstance := NewInstance(instanceOpts)
-	i.currentInstance = newInstance
-	go newInstance.StartEventLoop()
-	go newInstance.StartMessagePipeline()
-	go newInstance.PartialChangeRoundLoop()
-
-	stageChan := newInstance.GetStageChan()
-
-	err := i.resetLeaderSelection(append(i.Identifier, []byte(strconv.FormatUint(i.currentInstance.State.SeqNumber, 10))...)) // Important for deterministic leader selection
-=======
 func (i *ibftImpl) StartInstance(opts StartOptions) (*InstanceResult, error) {
 	instanceOpts, err := i.instanceOptionsFromStartOptions(opts)
->>>>>>> 4ccb31dd
 	if err != nil {
 		return nil, errors.WithMessage(err, "can't generate instance options")
 	}
@@ -149,12 +130,4 @@
 // GetIdentifier returns ibft identifier made of public key and role (type)
 func (i *ibftImpl) GetIdentifier() []byte {
 	return i.Identifier //TODO should use mutex to lock var?
-<<<<<<< HEAD
-}
-
-// resetLeaderSelection resets leader selection with seed and round 1
-func (i *ibftImpl) resetLeaderSelection(seed []byte) error {
-	return i.leaderSelector.SetSeed(seed, 1)
-=======
->>>>>>> 4ccb31dd
 }